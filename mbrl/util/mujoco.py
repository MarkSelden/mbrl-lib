# Copyright (c) Facebook, Inc. and its affiliates. All Rights Reserved.
#
# This source code is licensed under the MIT license found in the
# LICENSE file in the root directory of this source tree.
from typing import Tuple

import gym
import gym.wrappers
import numpy as np

import mbrl.env.mujoco_envs
import mbrl.planning
import mbrl.types
from mbrl.util.env import EnvHandler, Freeze


# Include the mujoco environments in mbrl.env
def _is_mujoco_gym_env(env: gym.wrappers.TimeLimit) -> bool:
    class_module = env.env.__class__.__module__
    return "gym.envs.mujoco" in class_module or (
        "mbrl.env." in class_module and hasattr(env.env, "data")
    )


<<<<<<< HEAD
class FreezeMujoco(Freeze):
=======
        - ``cfg.overrides.env``: the string description of the environment.
          Valid options are:

          - "dmcontrol___<domain>--<task>": a Deep-Mind Control suite environment
            with the indicated domain and task (e.g., "dmcontrol___cheetah--run".
          - "gym___<env_name>": a Gym environment (e.g., "gym___HalfCheetah-v2").
          - "cartpole_continuous": a continuous version of gym's Cartpole environment.
          - "pets_halfcheetah": the implementation of HalfCheetah used in Chua et al.,
            PETS paper.
          - "ant_truncated_obs": the implementation of Ant environment used in Janner et al.,
            MBPO paper.
          - "humanoid_truncated_obs": the implementation of Humanoid environment used in
            Janner et al., MBPO paper.

        - ``cfg.overrides.term_fn``: (only for dmcontrol and gym environments) a string
          indicating the environment's termination function to use when simulating the
          environment with the model. It should correspond to the name of a function in
          :mod:`mbrl.env.termination_fns`.
        - ``cfg.overrides.reward_fn``: (only for dmcontrol and gym environments)
          a string indicating the environment's reward function to use when simulating the
          environment with the model. If not present, it will try to use ``cfg.overrides.term_fn``.
          If that's not present either, it will return a ``None`` reward function.
          If provided, it should correspond to the name of a function in
          :mod:`mbrl.env.reward_fns`.
        - ``cfg.overrides.learned_rewards``: (optional) if present indicates that
          the reward function will be learned, in which case the method will return
          a ``None`` reward function.
        - ``cfg.overrides.trial_length``: (optional) if presents indicates the maximum length
          of trials. Defaults to 1000.

    Args:
        cfg (omegaconf.DictConf): the configuration to use.

    Returns:
        (tuple of env, termination function, reward function): returns the new environment,
        the termination function to use, and the reward function to use (or ``None`` if
        ``cfg.learned_rewards == True``).
    """
    if "dmcontrol___" in cfg.overrides.env:
        import mbrl.env
        import mbrl.third_party.dmc2gym as dmc2gym

        domain, task = cfg.overrides.env.split("___")[1].split("--")
        term_fn = getattr(mbrl.env.termination_fns, domain)
        if hasattr(cfg.overrides, "reward_fn") and cfg.overrides.reward_fn is not None:
            reward_fn = getattr(mbrl.env.reward_fns, cfg.overrides.reward_fn)
        else:
            reward_fn = getattr(mbrl.env.reward_fns, cfg.overrides.term_fn, None)
        env = dmc2gym.make(domain_name=domain, task_name=task)
    elif "gym___" in cfg.overrides.env:
        import mbrl.env

        env = gym.make(cfg.overrides.env.split("___")[1])
        term_fn = getattr(mbrl.env.termination_fns, cfg.overrides.term_fn)
        if hasattr(cfg.overrides, "reward_fn") and cfg.overrides.reward_fn is not None:
            reward_fn = getattr(mbrl.env.reward_fns, cfg.overrides.reward_fn)
        else:
            reward_fn = getattr(mbrl.env.reward_fns, cfg.overrides.term_fn, None)
    else:
        import mbrl.env.mujoco_envs

        if cfg.overrides.env == "cartpole_continuous":
            env = mbrl.env.cartpole_continuous.CartPoleEnv()
            term_fn = mbrl.env.termination_fns.cartpole
            reward_fn = mbrl.env.reward_fns.cartpole
        elif cfg.overrides.env == "pets_halfcheetah":
            env = mbrl.env.mujoco_envs.HalfCheetahEnv()
            term_fn = mbrl.env.termination_fns.no_termination
            reward_fn = getattr(mbrl.env.reward_fns, "halfcheetah", None)
        elif cfg.overrides.env == "pets_reacher":
            env = mbrl.env.mujoco_envs.Reacher3DEnv()
            term_fn = mbrl.env.termination_fns.no_termination
            reward_fn = None
        elif cfg.overrides.env == "cartpole_pets_version":
            env = mbrl.env.mujoco_envs.CartPoleEnv()
            term_fn = mbrl.env.termination_fns.no_termination
            reward_fn = mbrl.env.reward_fns.cartpole_pets

        elif cfg.overrides.env == "pets_pusher":
            env = mbrl.env.mujoco_envs.PusherEnv()
            term_fn = mbrl.env.termination_fns.no_termination
            reward_fn = mbrl.env.reward_fns.pusher
        elif cfg.overrides.env == "ant_truncated_obs":
            env = mbrl.env.mujoco_envs.AntTruncatedObsEnv()
            term_fn = mbrl.env.termination_fns.ant
            reward_fn = None
        elif cfg.overrides.env == "humanoid_truncated_obs":
            env = mbrl.env.mujoco_envs.HumanoidTruncatedObsEnv()
            term_fn = mbrl.env.termination_fns.ant
            reward_fn = None
        elif cfg.overrides.env == "cartpole_continuous_morph":
            env = mbrl.env.cartpole_continuous.CartPoleMorphEnv()
            term_fn =  mbrl.env.termination_fns.no_termination
            #reward_fn = mbrl.env.reward_fns.PETS_cartpole_morph
            reward_fn = None
        else:
            raise ValueError("Invalid environment string.")
        env = gym.wrappers.TimeLimit(
            env, max_episode_steps=cfg.overrides.get("trial_length", 1000)
        )

    learned_rewards = cfg.overrides.get("learned_rewards", True)
    if learned_rewards:
        reward_fn = None

    if cfg.seed is not None:
        env.seed(cfg.seed)
        env.observation_space.seed(cfg.seed + 1)
        env.action_space.seed(cfg.seed + 2)

    return env, term_fn, reward_fn


def make_env_from_str(env_name: str) -> gym.Env:
    """Creates a new environment from its string description.

    Args:
        env_name (str): the string description of the environment. Valid options are:

          - "dmcontrol___<domain>--<task>": a Deep-Mind Control suite environment
            with the indicated domain and task (e.g., "dmcontrol___cheetah--run".
          - "gym___<env_name>": a Gym environment (e.g., "gym___HalfCheetah-v2").
          - "cartpole_continuous": a continuous version of gym's Cartpole environment.
          - "pets_halfcheetah": the implementation of HalfCheetah used in Chua et al.,
            PETS paper.
          - "ant_truncated_obs": the implementation of Ant environment used in Janner et al.,
            MBPO paper.
          - "humanoid_truncated_obs": the implementation of Humanoid environment used in
            Janner et al., MBPO paper.

    Returns:
        (gym.Env): the created environment.
    """
    if "dmcontrol___" in env_name:
        import mbrl.third_party.dmc2gym as dmc2gym

        domain, task = env_name.split("___")[1].split("--")
        env = dmc2gym.make(domain_name=domain, task_name=task)
    elif "gym___" in env_name:
        env = gym.make(env_name.split("___")[1])
    else:
        import mbrl.env.mujoco_envs

        if env_name == "cartpole_continuous":
            env = mbrl.env.cartpole_continuous.CartPoleEnv()
        elif env_name == "pets_halfcheetah":
            env = mbrl.env.mujoco_envs.HalfCheetahEnv()
        elif env_name == "pets_reacher":
            env = mbrl.env.mujoco_envs.Reacher3DEnv()
        elif env_name == "pets_pusher":
            env = mbrl.env.mujoco_envs.PusherEnv()
        elif env_name == "ant_truncated_obs":
            env = mbrl.env.mujoco_envs.AntTruncatedObsEnv()
        elif env_name == "humanoid_truncated_obs":
            env = mbrl.env.mujoco_envs.HumanoidTruncatedObsEnv()
        elif env_name == "cartpole_continuous_morph":
            env = mbrl.env.cartpole_continuous.CartPoleMorphEnv()
        elif env_name == "pets_cartpole":
            env = mbrl.env.mujoco_envs.CartPoleEnv()
        else:
            raise ValueError("Invalid environment string.")
        env = gym.wrappers.TimeLimit(env, max_episode_steps=1000)

    return env


class freeze_mujoco_env:
>>>>>>> 1d42f51d
    """Provides a context to freeze a Mujoco environment.

    This context allows the user to manipulate the state of a Mujoco environment and return it
    to its original state upon exiting the context.

    Example usage:

    .. code-block:: python

       env = gym.make("HalfCheetah-v2")
       env.reset()
       action = env.action_space.sample()
       # o1_expected, *_ = env.step(action)
       with FreezeMujoco(env):
           step_the_env_a_bunch_of_times()
       o1, *_ = env.step(action) # o1 will be equal to what o1_expected would have been

    Args:
        env (:class:`gym.wrappers.TimeLimit`): the environment to freeze.
    """

    def __init__(self, env: gym.wrappers.TimeLimit):
        self._env = env
        self._init_state: np.ndarray = None
        self._elapsed_steps = 0
        self._step_count = 0

<<<<<<< HEAD
        if not _is_mujoco_gym_env(env):
            raise RuntimeError("Tried to freeze an unsupported environment.")

    def __enter__(self):
=======
        if "gym.envs.mujoco" in self._env.env.__class__.__module__:
            self._enter_method = self._enter_mujoco_gym
            self._exit_method = self._exit_mujoco_gym
        elif "mbrl.third_party.dmc2gym" in self._env.env.__class__.__module__:
            self._enter_method = self._enter_dmcontrol
            self._exit_method = self._exit_dmcontrol
        elif "mbrl.env.cartpole_continuous" in env.env.__class__.__module__:
            self._enter_method = self._enter_cartpole
            self._exit_method = self._exit_cartpole

        else:
            raise RuntimeError("Tried to freeze an unsupported environment.")

    def _enter_cartpole(self):
        self._init_state = self._env.env.get_state()
        self._time_steps = self._env.env.time_step
        self._elapsed_steps = self._env._elapsed_steps

    def _exit_cartpole(self):
        self._env.set_state(self._init_state)
        self._env._elapsed_steps = self._elapsed_steps
        self._env.env.time_step =  self._time_steps



    def _enter_mujoco_gym(self):
>>>>>>> 1d42f51d
        self._init_state = (
            self._env.env.data.qpos.ravel().copy(),
            self._env.env.data.qvel.ravel().copy(),
        )
        self._elapsed_steps = self._env._elapsed_steps

    def __exit__(self, *_args):
        self._env.set_state(*self._init_state)
        self._env._elapsed_steps = self._elapsed_steps


class MujocoEnvHandler(EnvHandler):
    """Env handler for Mujoco-backed gym envs"""

    freeze = FreezeMujoco

    @staticmethod
    def is_correct_env_type(env: gym.wrappers.TimeLimit) -> bool:
        return _is_mujoco_gym_env(env)

    @staticmethod
    def make_env_from_str(env_name: str) -> gym.Env:
        # Handle standard MuJoCo envs
        if "gym___" in env_name:
            env = gym.make(env_name.split("___")[1])
        # Handle custom MuJoco envs in mbrl-lib
        else:
            if env_name == "cartpole_continuous":
                env = mbrl.env.cartpole_continuous.CartPoleEnv()
            elif env_name == "pets_cartpole":
                env = mbrl.env.mujoco_envs.CartPoleEnv()
            elif env_name == "pets_halfcheetah":
                env = mbrl.env.mujoco_envs.HalfCheetahEnv()
            elif env_name == "pets_reacher":
                env = mbrl.env.mujoco_envs.Reacher3DEnv()
            elif env_name == "pets_pusher":
                env = mbrl.env.mujoco_envs.PusherEnv()
            elif env_name == "ant_truncated_obs":
                env = mbrl.env.mujoco_envs.AntTruncatedObsEnv()
            elif env_name == "humanoid_truncated_obs":
                env = mbrl.env.mujoco_envs.HumanoidTruncatedObsEnv()
            else:
                raise ValueError("Invalid environment string.")
            env = gym.wrappers.TimeLimit(env, max_episode_steps=1000)
        return env

    @staticmethod
    def get_current_state(env: gym.wrappers.TimeLimit) -> Tuple:
        """Returns the internal state of the environment.

        Returns a tuple with information that can be passed to :func:set_env_state` to manually
        set the environment (or a copy of it) to the same state it had when this function was
        called.

        Args:
            env (:class:`gym.wrappers.TimeLimit`): the environment.

        Returns:
            (tuple):  Returns the internal state
            (position and velocity), and the number of elapsed steps so far.

        """
        state = (
            env.env.data.qpos.ravel().copy(),
            env.env.data.qvel.ravel().copy(),
        )
        elapsed_steps = env._elapsed_steps
        return state, elapsed_steps
<<<<<<< HEAD
=======
    elif "mbrl.third_party.dmc2gym" in env.env.__class__.__module__:
        state = env.env._env.physics.get_state().copy()
        elapsed_steps = env._elapsed_steps
        step_count = env.env._env._step_count
        return state, elapsed_steps, step_count
    elif "mbrl.env.cartpole_continuous" in env.env.__class__.__module__:
        state = env.env.get_state()
        elapsed_steps = env._elapsed_steps
        return state, elapsed_steps

    else:
        raise NotImplementedError(
            "Only gym mujoco and dm_control environments supported."
        )


def set_env_state(state: Tuple, env: gym.wrappers.TimeLimit):
    """Sets the state of the environment.
>>>>>>> 1d42f51d

    @staticmethod
    def set_env_state(state: Tuple, env: gym.wrappers.TimeLimit):
        """Sets the state of the environment.

        Assumes ``state`` was generated using :func:`get_current_state`.

        Args:
            state (tuple): see :func:`get_current_state` for a description.
            env (:class:`gym.wrappers.TimeLimit`): the environment.
        """
        env.set_state(*state[0])
<<<<<<< HEAD
        env._elapsed_steps = state[1]
=======
        env._elapsed_steps = state[1]
    elif "mbrl.third_party.dmc2gym" in env.env.__class__.__module__:
        with env.env._env.physics.reset_context():
            env.env._env.physics.set_state(state[0])
            env._elapsed_steps = state[1]
            env.env._env._step_count = state[2]
    elif "mbrl.env.cartpole_continuous" in env.env.__class__.__module__:
        env.set_state(state[0])
        env._elapsed_steps = state[1]
    else:
        raise NotImplementedError(
            "Only gym mujoco and dm_control environments supported."
        )


def rollout_mujoco_env(
    env: gym.wrappers.TimeLimit,
    initial_obs: np.ndarray,
    lookahead: int,
    agent: Optional[mbrl.planning.Agent] = None,
    plan: Optional[np.ndarray] = None,
) -> Tuple[np.ndarray, np.ndarray, np.ndarray]:
    """Runs the environment for some number of steps then returns it to its original state.

    Works with mujoco gym and dm_control environments
    (with `dmc2gym <https://github.com/denisyarats/dmc2gym>`_).

    Args:
        env (:class:`gym.wrappers.TimeLimit`): the environment.
        initial_obs (np.ndarray): the latest observation returned by the environment (only
            needed when ``agent is not None``, to get the first action).
        lookahead (int): the number of steps to run. If ``plan is not None``,
            it is overridden by `len(plan)`.
        agent (:class:`mbrl.planning.Agent`, optional): if given, an agent to obtain actions.
        plan (sequence of np.ndarray, optional): if given, a sequence of actions to execute.
            Takes precedence over ``agent`` when both are given.

    Returns:
        (tuple of np.ndarray): the observations, rewards, and actions observed, respectively.

    """
    actions = []
    real_obses = []
    rewards = []

    with freeze_mujoco_env(cast(gym.wrappers.TimeLimit, env)):
        current_obs = initial_obs.copy()
        real_obses.append(current_obs)
        if plan is not None:
            lookahead = len(plan)
        for i in range(lookahead):
            a = plan[i] if plan is not None else agent.act(current_obs)
            if isinstance(a, torch.Tensor):
                a = a.numpy()
            next_obs, reward, done, _ = env.step(a)
            actions.append(a)
            real_obses.append(next_obs)
            rewards.append(reward)
            if done:
                break
            current_obs = next_obs
    return np.stack(real_obses), np.stack(rewards), np.stack(actions)
>>>>>>> 1d42f51d
<|MERGE_RESOLUTION|>--- conflicted
+++ resolved
@@ -22,177 +22,7 @@
     )
 
 
-<<<<<<< HEAD
 class FreezeMujoco(Freeze):
-=======
-        - ``cfg.overrides.env``: the string description of the environment.
-          Valid options are:
-
-          - "dmcontrol___<domain>--<task>": a Deep-Mind Control suite environment
-            with the indicated domain and task (e.g., "dmcontrol___cheetah--run".
-          - "gym___<env_name>": a Gym environment (e.g., "gym___HalfCheetah-v2").
-          - "cartpole_continuous": a continuous version of gym's Cartpole environment.
-          - "pets_halfcheetah": the implementation of HalfCheetah used in Chua et al.,
-            PETS paper.
-          - "ant_truncated_obs": the implementation of Ant environment used in Janner et al.,
-            MBPO paper.
-          - "humanoid_truncated_obs": the implementation of Humanoid environment used in
-            Janner et al., MBPO paper.
-
-        - ``cfg.overrides.term_fn``: (only for dmcontrol and gym environments) a string
-          indicating the environment's termination function to use when simulating the
-          environment with the model. It should correspond to the name of a function in
-          :mod:`mbrl.env.termination_fns`.
-        - ``cfg.overrides.reward_fn``: (only for dmcontrol and gym environments)
-          a string indicating the environment's reward function to use when simulating the
-          environment with the model. If not present, it will try to use ``cfg.overrides.term_fn``.
-          If that's not present either, it will return a ``None`` reward function.
-          If provided, it should correspond to the name of a function in
-          :mod:`mbrl.env.reward_fns`.
-        - ``cfg.overrides.learned_rewards``: (optional) if present indicates that
-          the reward function will be learned, in which case the method will return
-          a ``None`` reward function.
-        - ``cfg.overrides.trial_length``: (optional) if presents indicates the maximum length
-          of trials. Defaults to 1000.
-
-    Args:
-        cfg (omegaconf.DictConf): the configuration to use.
-
-    Returns:
-        (tuple of env, termination function, reward function): returns the new environment,
-        the termination function to use, and the reward function to use (or ``None`` if
-        ``cfg.learned_rewards == True``).
-    """
-    if "dmcontrol___" in cfg.overrides.env:
-        import mbrl.env
-        import mbrl.third_party.dmc2gym as dmc2gym
-
-        domain, task = cfg.overrides.env.split("___")[1].split("--")
-        term_fn = getattr(mbrl.env.termination_fns, domain)
-        if hasattr(cfg.overrides, "reward_fn") and cfg.overrides.reward_fn is not None:
-            reward_fn = getattr(mbrl.env.reward_fns, cfg.overrides.reward_fn)
-        else:
-            reward_fn = getattr(mbrl.env.reward_fns, cfg.overrides.term_fn, None)
-        env = dmc2gym.make(domain_name=domain, task_name=task)
-    elif "gym___" in cfg.overrides.env:
-        import mbrl.env
-
-        env = gym.make(cfg.overrides.env.split("___")[1])
-        term_fn = getattr(mbrl.env.termination_fns, cfg.overrides.term_fn)
-        if hasattr(cfg.overrides, "reward_fn") and cfg.overrides.reward_fn is not None:
-            reward_fn = getattr(mbrl.env.reward_fns, cfg.overrides.reward_fn)
-        else:
-            reward_fn = getattr(mbrl.env.reward_fns, cfg.overrides.term_fn, None)
-    else:
-        import mbrl.env.mujoco_envs
-
-        if cfg.overrides.env == "cartpole_continuous":
-            env = mbrl.env.cartpole_continuous.CartPoleEnv()
-            term_fn = mbrl.env.termination_fns.cartpole
-            reward_fn = mbrl.env.reward_fns.cartpole
-        elif cfg.overrides.env == "pets_halfcheetah":
-            env = mbrl.env.mujoco_envs.HalfCheetahEnv()
-            term_fn = mbrl.env.termination_fns.no_termination
-            reward_fn = getattr(mbrl.env.reward_fns, "halfcheetah", None)
-        elif cfg.overrides.env == "pets_reacher":
-            env = mbrl.env.mujoco_envs.Reacher3DEnv()
-            term_fn = mbrl.env.termination_fns.no_termination
-            reward_fn = None
-        elif cfg.overrides.env == "cartpole_pets_version":
-            env = mbrl.env.mujoco_envs.CartPoleEnv()
-            term_fn = mbrl.env.termination_fns.no_termination
-            reward_fn = mbrl.env.reward_fns.cartpole_pets
-
-        elif cfg.overrides.env == "pets_pusher":
-            env = mbrl.env.mujoco_envs.PusherEnv()
-            term_fn = mbrl.env.termination_fns.no_termination
-            reward_fn = mbrl.env.reward_fns.pusher
-        elif cfg.overrides.env == "ant_truncated_obs":
-            env = mbrl.env.mujoco_envs.AntTruncatedObsEnv()
-            term_fn = mbrl.env.termination_fns.ant
-            reward_fn = None
-        elif cfg.overrides.env == "humanoid_truncated_obs":
-            env = mbrl.env.mujoco_envs.HumanoidTruncatedObsEnv()
-            term_fn = mbrl.env.termination_fns.ant
-            reward_fn = None
-        elif cfg.overrides.env == "cartpole_continuous_morph":
-            env = mbrl.env.cartpole_continuous.CartPoleMorphEnv()
-            term_fn =  mbrl.env.termination_fns.no_termination
-            #reward_fn = mbrl.env.reward_fns.PETS_cartpole_morph
-            reward_fn = None
-        else:
-            raise ValueError("Invalid environment string.")
-        env = gym.wrappers.TimeLimit(
-            env, max_episode_steps=cfg.overrides.get("trial_length", 1000)
-        )
-
-    learned_rewards = cfg.overrides.get("learned_rewards", True)
-    if learned_rewards:
-        reward_fn = None
-
-    if cfg.seed is not None:
-        env.seed(cfg.seed)
-        env.observation_space.seed(cfg.seed + 1)
-        env.action_space.seed(cfg.seed + 2)
-
-    return env, term_fn, reward_fn
-
-
-def make_env_from_str(env_name: str) -> gym.Env:
-    """Creates a new environment from its string description.
-
-    Args:
-        env_name (str): the string description of the environment. Valid options are:
-
-          - "dmcontrol___<domain>--<task>": a Deep-Mind Control suite environment
-            with the indicated domain and task (e.g., "dmcontrol___cheetah--run".
-          - "gym___<env_name>": a Gym environment (e.g., "gym___HalfCheetah-v2").
-          - "cartpole_continuous": a continuous version of gym's Cartpole environment.
-          - "pets_halfcheetah": the implementation of HalfCheetah used in Chua et al.,
-            PETS paper.
-          - "ant_truncated_obs": the implementation of Ant environment used in Janner et al.,
-            MBPO paper.
-          - "humanoid_truncated_obs": the implementation of Humanoid environment used in
-            Janner et al., MBPO paper.
-
-    Returns:
-        (gym.Env): the created environment.
-    """
-    if "dmcontrol___" in env_name:
-        import mbrl.third_party.dmc2gym as dmc2gym
-
-        domain, task = env_name.split("___")[1].split("--")
-        env = dmc2gym.make(domain_name=domain, task_name=task)
-    elif "gym___" in env_name:
-        env = gym.make(env_name.split("___")[1])
-    else:
-        import mbrl.env.mujoco_envs
-
-        if env_name == "cartpole_continuous":
-            env = mbrl.env.cartpole_continuous.CartPoleEnv()
-        elif env_name == "pets_halfcheetah":
-            env = mbrl.env.mujoco_envs.HalfCheetahEnv()
-        elif env_name == "pets_reacher":
-            env = mbrl.env.mujoco_envs.Reacher3DEnv()
-        elif env_name == "pets_pusher":
-            env = mbrl.env.mujoco_envs.PusherEnv()
-        elif env_name == "ant_truncated_obs":
-            env = mbrl.env.mujoco_envs.AntTruncatedObsEnv()
-        elif env_name == "humanoid_truncated_obs":
-            env = mbrl.env.mujoco_envs.HumanoidTruncatedObsEnv()
-        elif env_name == "cartpole_continuous_morph":
-            env = mbrl.env.cartpole_continuous.CartPoleMorphEnv()
-        elif env_name == "pets_cartpole":
-            env = mbrl.env.mujoco_envs.CartPoleEnv()
-        else:
-            raise ValueError("Invalid environment string.")
-        env = gym.wrappers.TimeLimit(env, max_episode_steps=1000)
-
-    return env
-
-
-class freeze_mujoco_env:
->>>>>>> 1d42f51d
     """Provides a context to freeze a Mujoco environment.
 
     This context allows the user to manipulate the state of a Mujoco environment and return it
@@ -220,39 +50,11 @@
         self._elapsed_steps = 0
         self._step_count = 0
 
-<<<<<<< HEAD
         if not _is_mujoco_gym_env(env):
             raise RuntimeError("Tried to freeze an unsupported environment.")
 
     def __enter__(self):
-=======
-        if "gym.envs.mujoco" in self._env.env.__class__.__module__:
-            self._enter_method = self._enter_mujoco_gym
-            self._exit_method = self._exit_mujoco_gym
-        elif "mbrl.third_party.dmc2gym" in self._env.env.__class__.__module__:
-            self._enter_method = self._enter_dmcontrol
-            self._exit_method = self._exit_dmcontrol
-        elif "mbrl.env.cartpole_continuous" in env.env.__class__.__module__:
-            self._enter_method = self._enter_cartpole
-            self._exit_method = self._exit_cartpole
 
-        else:
-            raise RuntimeError("Tried to freeze an unsupported environment.")
-
-    def _enter_cartpole(self):
-        self._init_state = self._env.env.get_state()
-        self._time_steps = self._env.env.time_step
-        self._elapsed_steps = self._env._elapsed_steps
-
-    def _exit_cartpole(self):
-        self._env.set_state(self._init_state)
-        self._env._elapsed_steps = self._elapsed_steps
-        self._env.env.time_step =  self._time_steps
-
-
-
-    def _enter_mujoco_gym(self):
->>>>>>> 1d42f51d
         self._init_state = (
             self._env.env.data.qpos.ravel().copy(),
             self._env.env.data.qvel.ravel().copy(),
@@ -321,27 +123,7 @@
         )
         elapsed_steps = env._elapsed_steps
         return state, elapsed_steps
-<<<<<<< HEAD
-=======
-    elif "mbrl.third_party.dmc2gym" in env.env.__class__.__module__:
-        state = env.env._env.physics.get_state().copy()
-        elapsed_steps = env._elapsed_steps
-        step_count = env.env._env._step_count
-        return state, elapsed_steps, step_count
-    elif "mbrl.env.cartpole_continuous" in env.env.__class__.__module__:
-        state = env.env.get_state()
-        elapsed_steps = env._elapsed_steps
-        return state, elapsed_steps
 
-    else:
-        raise NotImplementedError(
-            "Only gym mujoco and dm_control environments supported."
-        )
-
-
-def set_env_state(state: Tuple, env: gym.wrappers.TimeLimit):
-    """Sets the state of the environment.
->>>>>>> 1d42f51d
 
     @staticmethod
     def set_env_state(state: Tuple, env: gym.wrappers.TimeLimit):
@@ -354,69 +136,4 @@
             env (:class:`gym.wrappers.TimeLimit`): the environment.
         """
         env.set_state(*state[0])
-<<<<<<< HEAD
-        env._elapsed_steps = state[1]
-=======
-        env._elapsed_steps = state[1]
-    elif "mbrl.third_party.dmc2gym" in env.env.__class__.__module__:
-        with env.env._env.physics.reset_context():
-            env.env._env.physics.set_state(state[0])
-            env._elapsed_steps = state[1]
-            env.env._env._step_count = state[2]
-    elif "mbrl.env.cartpole_continuous" in env.env.__class__.__module__:
-        env.set_state(state[0])
-        env._elapsed_steps = state[1]
-    else:
-        raise NotImplementedError(
-            "Only gym mujoco and dm_control environments supported."
-        )
-
-
-def rollout_mujoco_env(
-    env: gym.wrappers.TimeLimit,
-    initial_obs: np.ndarray,
-    lookahead: int,
-    agent: Optional[mbrl.planning.Agent] = None,
-    plan: Optional[np.ndarray] = None,
-) -> Tuple[np.ndarray, np.ndarray, np.ndarray]:
-    """Runs the environment for some number of steps then returns it to its original state.
-
-    Works with mujoco gym and dm_control environments
-    (with `dmc2gym <https://github.com/denisyarats/dmc2gym>`_).
-
-    Args:
-        env (:class:`gym.wrappers.TimeLimit`): the environment.
-        initial_obs (np.ndarray): the latest observation returned by the environment (only
-            needed when ``agent is not None``, to get the first action).
-        lookahead (int): the number of steps to run. If ``plan is not None``,
-            it is overridden by `len(plan)`.
-        agent (:class:`mbrl.planning.Agent`, optional): if given, an agent to obtain actions.
-        plan (sequence of np.ndarray, optional): if given, a sequence of actions to execute.
-            Takes precedence over ``agent`` when both are given.
-
-    Returns:
-        (tuple of np.ndarray): the observations, rewards, and actions observed, respectively.
-
-    """
-    actions = []
-    real_obses = []
-    rewards = []
-
-    with freeze_mujoco_env(cast(gym.wrappers.TimeLimit, env)):
-        current_obs = initial_obs.copy()
-        real_obses.append(current_obs)
-        if plan is not None:
-            lookahead = len(plan)
-        for i in range(lookahead):
-            a = plan[i] if plan is not None else agent.act(current_obs)
-            if isinstance(a, torch.Tensor):
-                a = a.numpy()
-            next_obs, reward, done, _ = env.step(a)
-            actions.append(a)
-            real_obses.append(next_obs)
-            rewards.append(reward)
-            if done:
-                break
-            current_obs = next_obs
-    return np.stack(real_obses), np.stack(rewards), np.stack(actions)
->>>>>>> 1d42f51d
+        env._elapsed_steps = state[1]