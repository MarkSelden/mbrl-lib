# Copyright (c) Facebook, Inc. and its affiliates. All Rights Reserved.
#
# This source code is licensed under the MIT license found in the
# LICENSE file in the root directory of this source tree.
import time
from typing import Callable, List, Optional, Sequence, cast

import hydra
import numpy as np
import omegaconf
import torch
import torch.distributions

import mbrl.models
import mbrl.types
import mbrl.util.math

from .core import Agent, complete_agent_cfg


class Optimizer:
    def __init__(self):
        pass

    def optimize(
        self,
        obj_fun: Callable[[torch.Tensor], torch.Tensor],
        x0: Optional[torch.Tensor] = None,
        **kwargs,
    ) -> torch.Tensor:
        """Runs optimization.

        Args:
            obj_fun (callable(tensor) -> tensor): objective function to maximize.
            x0 (tensor, optional): initial solution, if necessary.

        Returns:
            (torch.Tensor): the best solution found.
        """
        pass


class CEMOptimizer(Optimizer):
    """Implements the Cross-Entropy Method optimization algorithm.

    A good description of CEM [1] can be found at https://arxiv.org/pdf/2008.06389.pdf. This
    code implements the version described in Section 2.1, labeled CEM_PETS
    (but note that the shift-initialization between planning time steps is handled outside of
    this class by TrajectoryOptimizer).

    This implementation also returns the best solution found as opposed
    to the mean of the last generation.

    Args:
        num_iterations (int): the number of iterations (generations) to perform.
        elite_ratio (float): the proportion of the population that will be kept as
            elite (rounds up).
        population_size (int): the size of the population.
        lower_bound (sequence of floats): the lower bound for the optimization variables.
        upper_bound (sequence of floats): the upper bound for the optimization variables.
        alpha (float): momentum term.
        device (torch.device): device where computations will be performed.
        return_mean_elites (bool): if ``True`` returns the mean of the elites of the last
            iteration. Otherwise, it returns the max solution found over all iterations.

    [1] R. Rubinstein and W. Davidson. "The cross-entropy method for combinatorial and continuous
    optimization". Methodology and Computing in Applied Probability, 1999.
    """

    def __init__(
        self,
        num_iterations: int,
        elite_ratio: float,
        population_size: int,
        lower_bound: Sequence[Sequence[float]],
        upper_bound: Sequence[Sequence[float]],
        alpha: float,
        device: torch.device,
        return_mean_elites: bool = False,
    ):
        super().__init__()
        self.num_iterations = num_iterations
        self.elite_ratio = elite_ratio
        self.population_size = population_size
        self.elite_num = np.ceil(self.population_size * self.elite_ratio).astype(
            np.int32
        )
        # currently breaks here, from mis-processing the arrays. Could switch to add the
        self.lower_bound = torch.tensor(lower_bound, device=device, dtype=torch.float32)
        self.upper_bound = torch.tensor(upper_bound, device=device, dtype=torch.float32)
        self.initial_var = ((self.upper_bound - self.lower_bound) ** 2) / 16
        self.alpha = alpha
        self.return_mean_elites = return_mean_elites
        self.device = device

    def optimize(
        self,
        obj_fun: Callable[[torch.Tensor], torch.Tensor],
        x0: Optional[torch.Tensor] = None,
        callback: Optional[Callable[[torch.Tensor, torch.Tensor, int], None]] = None,
        **kwargs,
    ) -> torch.Tensor:
        """Runs the optimization using CEM.

        Args:
            obj_fun (callable(tensor) -> tensor): objective function to maximize.
            x0 (tensor, optional): initial mean for the population. Must
                be consistent with lower/upper bounds.
            callback (callable(tensor, tensor, int) -> any, optional): if given, this
                function will be called after every iteration, passing it as input the full
                population tensor, its corresponding objective function values, and
                the index of the current iteration. This can be used for logging and plotting
                purposes.

        Returns:
            (torch.Tensor): the best solution found.
        """
        mu = x0.clone()
        var = self.initial_var.clone()

        best_solution = torch.empty_like(mu)
        best_value = -np.inf
        population = torch.zeros((self.population_size,) + x0.shape).to(
            device=self.device
        )
        for i in range(self.num_iterations):
            lb_dist = mu - self.lower_bound
            ub_dist = self.upper_bound - mu
            mv = torch.min(torch.square(lb_dist / 2), torch.square(ub_dist / 2))
            constrained_var = torch.min(mv, var)

            population = mbrl.util.math.truncated_normal_(population)
            population = population * torch.sqrt(constrained_var) + mu

            values = obj_fun(population)

            if callback is not None:
                callback(population, values, i)

            # filter out NaN values
            values[values.isnan()] = -1e-10
            best_values, elite_idx = values.topk(self.elite_num)
            elite = population[elite_idx]

            new_mu = torch.mean(elite, dim=0)
            new_var = torch.var(elite, unbiased=False, dim=0)
            mu = self.alpha * mu + (1 - self.alpha) * new_mu
            var = self.alpha * var + (1 - self.alpha) * new_var

            if best_values[0] > best_value:
                best_value = best_values[0]
                best_solution = population[elite_idx[0]].clone()

        return mu if self.return_mean_elites else best_solution


<<<<<<< HEAD
=======
class MPPIOptimizer(Optimizer):
    """Implements the Model Predictive Path Integral optimization algorithm.

    A derivation of MPPI can be found at https://arxiv.org/abs/2102.09027
    This version is closely related to the original TF implementation used in PDDM with
    some noise sampling modifications and the addition of refinement steps.

    Args:
        num_iterations (int): the number of iterations (generations) to perform.
        population_size (int): the size of the population.
        gamma (float): reward scaling term.
        sigma (float): noise scaling term used in action sampling.
        beta (float): correlation term between time steps.
        lower_bound (sequence of floats): the lower bound for the optimization variables.
        upper_bound (sequence of floats): the upper bound for the optimization variables.
        device (torch.device): device where computations will be performed.
    """

    def __init__(
        self,
        num_iterations: int,
        population_size: int,
        gamma: float,
        sigma: float,
        beta: float,
        lower_bound: Sequence[Sequence[float]],
        upper_bound: Sequence[Sequence[float]],
        device: torch.device,
    ):
        super().__init__()
        self.planning_horizon = len(lower_bound)
        self.population_size = population_size
        self.action_dimension = len(lower_bound[0])
        self.mean = torch.zeros(
            (self.planning_horizon, self.action_dimension),
            device=device,
            dtype=torch.float32,
        )

        self.lower_bound = torch.tensor(lower_bound, device=device, dtype=torch.float32)
        self.upper_bound = torch.tensor(upper_bound, device=device, dtype=torch.float32)
        self.var = sigma ** 2 * torch.ones_like(self.lower_bound)
        self.beta = beta
        self.gamma = gamma
        self.refinements = num_iterations
        self.device = device

    def optimize(
        self,
        obj_fun: Callable[[torch.Tensor], torch.Tensor],
        x0: Optional[torch.Tensor] = None,
        callback: Optional[Callable[[torch.Tensor, torch.Tensor, int], None]] = None,
        **kwargs,
    ) -> torch.Tensor:
        """Implementation of MPPI planner.
        Args:
            obj_fun (callable(tensor) -> tensor): objective function to maximize.
            x0 (tensor, optional): Not required
            callback (callable(tensor, tensor, int) -> any, optional): if given, this
                function will be called after every iteration, passing it as input the full
                population tensor, its corresponding objective function values, and
                the index of the current iteration. This can be used for logging and plotting
                purposes.
        Returns:
            (torch.Tensor): the best solution found.
        """
        past_action = self.mean[0]
        self.mean[:-1] = self.mean[1:].clone()

        for k in range(self.refinements):
            # sample noise and update constrained variances
            noise = torch.empty(
                size=(
                    self.population_size,
                    self.planning_horizon,
                    self.action_dimension,
                ),
                device=self.device,
            )
            noise = mbrl.util.math.truncated_normal_(noise)

            lb_dist = self.mean - self.lower_bound
            ub_dist = self.upper_bound - self.mean
            mv = torch.minimum(torch.square(lb_dist / 2), torch.square(ub_dist / 2))
            constrained_var = torch.minimum(mv, self.var)
            population = noise.clone() * torch.sqrt(constrained_var)

            # smoothed actions with noise
            population[:, 0, :] = (
                self.beta * (self.mean[0, :] + noise[:, 0, :])
                + (1 - self.beta) * past_action
            )
            for i in range(max(self.planning_horizon - 1, 0)):
                population[:, i + 1, :] = (
                    self.beta * (self.mean[i + 1] + noise[:, i + 1, :])
                    + (1 - self.beta) * population[:, i, :]
                )
            # clipping actions
            # This should still work if the bounds between dimensions are different.
            population = torch.where(
                population > self.upper_bound, self.upper_bound, population
            )
            population = torch.where(
                population < self.lower_bound, self.lower_bound, population
            )
            values = obj_fun(population)
            values[values.isnan()] = -1e-10

            if callback is not None:
                callback(population, values, k)

            # weight actions
            weights = torch.reshape(
                torch.exp(self.gamma * (values - values.max())),
                (self.population_size, 1, 1),
            )
            norm = torch.sum(weights) + 1e-10
            weighted_actions = population * weights
            self.mean = torch.sum(weighted_actions, dim=0) / norm

        return self.mean.clone()

>>>>>>> fa3f9b92

class TrajectoryOptimizer:
    """Class for using generic optimizers on trajectory optimization problems.

    This is a convenience class that sets up optimization problem for trajectories, given only
    action bounds and the length of the horizon. Using this class, the concern of handling
    appropriate tensor shapes for the optimization problem is hidden from the users, which only
    need to provide a function that is capable of evaluating trajectories of actions. It also
    takes care of shifting previous solution for the next optimization call, if the user desires.

    The optimization variables for the problem will have shape ``H x A``, where ``H`` and ``A``
    represent planning horizon and action dimension, respectively. The initial solution for the
    optimizer will be computed as (action_ub - action_lb) / 2, for each time step.

    Args:
        optimizer_cfg (omegaconf.DictConfig): the configuration of the optimizer to use.
        action_lb (np.ndarray): the lower bound for actions.
        action_ub (np.ndarray): the upper bound for actions.
        planning_horizon (int): the length of the trajectories that will be optimized.
        replan_freq (int): the frequency of re-planning. This is used for shifting the previous
        solution for the next time step, when ``keep_last_solution == True``. Defaults to 1.
        keep_last_solution (bool): if ``True``, the last solution found by a call to
            :meth:`optimize` is kept as the initial solution for the next step. This solution is
            shifted ``replan_freq`` time steps, and the new entries are filled using th3 initial
            solution. Defaults to ``True``.
    """

    def __init__(
        self,
        optimizer_cfg: omegaconf.DictConfig,
        action_lb: np.ndarray,
        action_ub: np.ndarray,
        planning_horizon: int,
        replan_freq: int = 1,
        keep_last_solution: bool = True,
    ):
        # puts the array in a list of arrays
        optimizer_cfg.lower_bound = np.tile(action_lb, (planning_horizon, 1)).tolist()
        optimizer_cfg.upper_bound = np.tile(action_ub, (planning_horizon, 1)).tolist()
        self.optimizer: Optimizer = hydra.utils.instantiate(optimizer_cfg)
        self.initial_solution = (
            ((torch.tensor(action_lb) + torch.tensor(action_ub)) / 2)
            .float()
            .to(optimizer_cfg.device)
        )
        self.initial_solution = self.initial_solution.repeat((planning_horizon, 1))
        self.previous_solution = self.initial_solution.clone()
        self.replan_freq = replan_freq
        self.keep_last_solution = keep_last_solution
        self.horizon = planning_horizon

    def optimize(
        self,
        trajectory_eval_fn: Callable[[torch.Tensor], torch.Tensor],
        callback: Optional[Callable] = None,
    ) -> np.ndarray:
        """Runs the trajectory optimization.

        Args:
            trajectory_eval_fn (callable(tensor) -> tensor): A function that receives a batch
                of action sequences and returns a batch of objective function values (e.g.,
                accumulated reward for each sequence). The shape of the action sequence tensor
                will be ``B x H x A``, where ``B``, ``H``, and ``A`` represent batch size,
                planning horizon, and action dimension, respectively.
            callback (callable, optional): a callback function
                to pass to the optimizer.

        Returns:
            (tuple of np.ndarray and float): the best action sequence.
        """

        best_solution = self.optimizer.optimize(
            trajectory_eval_fn,
            x0=self.previous_solution,
            callback=callback,
        )
        if self.keep_last_solution:
            self.previous_solution = best_solution.roll(-self.replan_freq, dims=0)
            # Note that initial_solution[i] is the same for all values of [i],
            # so just pick i = 0
            self.previous_solution[-self.replan_freq :] = self.initial_solution[0]
        return best_solution.cpu().numpy()

    def reset(self):
        """Resets the previous solution cache to the initial solution."""
        self.previous_solution = self.initial_solution.clone()



class TrajectoryOptimizerAgent(Agent):
    """Agent that performs trajectory optimization on a given objective function for each action.

    This class uses an internal :class:`TrajectoryOptimizer` object to generate
    sequence of actions, given a user-defined trajectory optimization function.

    Args:
        optimizer_cfg (omegaconf.DictConfig): the configuration of the base optimizer to pass to
            the trajectory optimizer.
        action_lb (sequence of floats): the lower bound of the action space.
        action_ub (sequence of floats): the upper bound of the action space.
        planning_horizon (int): the length of action sequences to evaluate. Defaults to 1.
        replan_freq (int): the frequency of re-planning. The agent will keep a cache of the
            generated sequences an use it for ``replan_freq`` number of :meth:`act` calls.
            Defaults to 1.
        verbose (bool): if ``True``, prints the planning time on the console.

    Note:
        After constructing an agent of this type, the user must call
        :meth:`set_trajectory_eval_fn`. This is not passed to the constructor so that the agent can
        be automatically instantiated with Hydra (which in turn makes it easy to replace this
        agent with an agent of another type via config-only changes).
    """

    def __init__(
        self,
        optimizer_cfg: omegaconf.DictConfig,
        action_lb: Sequence[float],
        action_ub: Sequence[float],
        planning_horizon: int = 1,
        replan_freq: int = 1,
        verbose: bool = False,
    ):
        self.optimizer = TrajectoryOptimizer(
            optimizer_cfg,
            np.array(action_lb),
            np.array(action_ub),
            planning_horizon=planning_horizon,
            replan_freq=replan_freq,
        )
        self.optimizer_args = {
            "optimizer_cfg": optimizer_cfg,
            "action_lb": np.array(action_lb),
            "action_ub": np.array(action_ub),
        }
        self.trajectory_eval_fn: mbrl.types.TrajectoryEvalFnType = None
        self.actions_to_use: List[np.ndarray] = []
        self.replan_freq = replan_freq
        self.verbose = verbose

    def set_trajectory_eval_fn(
        self, trajectory_eval_fn: mbrl.types.TrajectoryEvalFnType
    ):
        """Sets the trajectory evaluation function.

        Args:
            trajectory_eval_fn (callable): a trajectory evaluation function, as described in
                :class:`TrajectoryOptimizer`.
        """
        self.trajectory_eval_fn = trajectory_eval_fn

    def reset(self, planning_horizon: Optional[int] = None):
        """Resets the underlying trajectory optimizer."""
        if planning_horizon:
            self.optimizer = TrajectoryOptimizer(
                cast(omegaconf.DictConfig, self.optimizer_args["optimizer_cfg"]),
                cast(np.ndarray, self.optimizer_args["action_lb"]),
                cast(np.ndarray, self.optimizer_args["action_ub"]),
                planning_horizon=planning_horizon,
                replan_freq=self.replan_freq,
            )

        self.optimizer.reset()

    def act(self, obs: np.ndarray, **_kwargs) -> np.ndarray:
        """Issues an action given an observation.

        This method optimizes a full sequence of length ``self.planning_horizon`` and returns
        the first action in the sequence. If ``self.replan_freq > 1``, future calls will use
        subsequent actions in the sequence, for ``self.replan_freq`` number of steps.
        After that, the method will plan again, and repeat this process.

        Args:
            obs (np.ndarray): the observation for which the action is needed.

        Returns:
            (np.ndarray): the action.
        """
        if self.trajectory_eval_fn is None:
            raise RuntimeError(
                "Please call `set_trajectory_eval_fn()` before using TrajectoryOptimizerAgent"
            )
        plan_time = 0.0
        if not self.actions_to_use:  # re-plan is necessary

            def trajectory_eval_fn(action_sequences):
                return self.trajectory_eval_fn(obs, action_sequences)

            start_time = time.time()
            plan = self.optimizer.optimize(trajectory_eval_fn)
            plan_time = time.time() - start_time

            self.actions_to_use.extend([a for a in plan[: self.replan_freq]])
        action = self.actions_to_use.pop(0)

        if self.verbose:
            print(f"Planning time: {plan_time:.3f}")
        return action

    def plan(self, obs: np.ndarray, **_kwargs) -> np.ndarray:
        """Issues a sequence of actions given an observation.

        Returns s sequence of length self.planning_horizon.

        Args:
            obs (np.ndarray): the observation for which the sequence is needed.

        Returns:
            (np.ndarray): a sequence of actions.
        """
        if self.trajectory_eval_fn is None:
            raise RuntimeError(
                "Please call `set_trajectory_eval_fn()` before using TrajectoryOptimizerAgent"
            )

        def trajectory_eval_fn(action_sequences):
            return self.trajectory_eval_fn(obs, action_sequences)

        plan = self.optimizer.optimize(trajectory_eval_fn)
        return plan







def create_trajectory_optim_agent_for_model(
    model_env: mbrl.models.ModelEnv,
    agent_cfg: omegaconf.DictConfig,
    num_particles: int = 1,
) -> TrajectoryOptimizerAgent:
    """Utility function for creating a trajectory optimizer agent for a model environment.

    This is a convenience function for creating a :class:`TrajectoryOptimizerAgent`,
    using :meth:`mbrl.models.ModelEnv.evaluate_action_sequences` as its objective function.


    Args:
        model_env (mbrl.models.ModelEnv): the model environment.
        agent_cfg (omegaconf.DictConfig): the agent's configuration.
        num_particles (int): the number of particles for taking averages of action sequences'
            total rewards.

    Returns:
        (:class:`TrajectoryOptimizerAgent`): the agent.

    """
    complete_agent_cfg(model_env, agent_cfg)

    agent = hydra.utils.instantiate(agent_cfg)

    def trajectory_eval_fn(initial_state, action_sequences):
        return model_env.evaluate_action_sequences(
            action_sequences, initial_state=initial_state, num_particles=num_particles
        )

    agent.set_trajectory_eval_fn(trajectory_eval_fn)
    return agent<|MERGE_RESOLUTION|>--- conflicted
+++ resolved
@@ -154,8 +154,7 @@
         return mu if self.return_mean_elites else best_solution
 
 
-<<<<<<< HEAD
-=======
+
 class MPPIOptimizer(Optimizer):
     """Implements the Model Predictive Path Integral optimization algorithm.
 
@@ -278,8 +277,6 @@
 
         return self.mean.clone()
 
->>>>>>> fa3f9b92
-
 class TrajectoryOptimizer:
     """Class for using generic optimizers on trajectory optimization problems.
 
