--- conflicted
+++ resolved
@@ -311,8 +311,6 @@
             self.mean = torch.sum(weighted_actions, dim=0) / norm
 
         return self.mean.clone()
-
-<<<<<<< HEAD
 
 class ICEMOptimizer(Optimizer):
     """Implements the Improved Cross-Entropy Method (iCEM) optimization algorithm.
@@ -490,8 +488,7 @@
         return mu if self.return_mean_elites else best_solution
 
 
-=======
->>>>>>> 1d42f51d
+
 class TrajectoryOptimizer:
     """Class for using generic optimizers on trajectory optimization problems.
 
