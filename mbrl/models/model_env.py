# Copyright (c) Facebook, Inc. and its affiliates. All Rights Reserved.
#
# This source code is licensed under the MIT license found in the
# LICENSE file in the root directory of this source tree.
from typing import Dict, Optional, Tuple

import gym
import numpy as np
import torch

import mbrl.types

from . import Model


class ModelEnv:
    """Wraps a dynamics model into a gym-like environment.

    This class can wrap a dynamics model to be used as an environment. The only requirement
    to use this class is for the model to use this wrapper is to have a method called
    ``predict()``
    with signature `next_observs, rewards = model.predict(obs,actions, sample=, rng=)`

    Args:
        env (gym.Env): the original gym environment for which the model was trained.
        model (:class:`mbrl.models.Model`): the model to wrap.
        termination_fn (callable): a function that receives actions and observations, and
            returns a boolean flag indicating whether the episode should end or not.
        reward_fn (callable, optional): a function that receives actions and observations
            and returns the value of the resulting reward in the environment.
            Defaults to ``None``, in which case predicted rewards will be used.
        generator (torch.Generator, optional): a torch random number generator (must be in the
            same device as the given model). If None (default value), a new generator will be
            created using the default torch seed.
    """

    def __init__(
        self,
        env: gym.Env,
        model: Model,
        termination_fn: mbrl.types.TermFnType,
        reward_fn: Optional[mbrl.types.RewardFnType] = None,
        generator: Optional[torch.Generator] = None,
    ):
        self.dynamics_model = model
        self.termination_fn = termination_fn
        self.reward_fn = reward_fn
        self.device = model.device

        self.observation_space = env.observation_space
        self.action_space = env.action_space

        if hasattr(env, "exp_param_space"):
            self.exp_param_space = env.exp_param_space

        self._current_obs: torch.Tensor = None
        self._propagation_method: Optional[str] = None
        self._model_indices = None
        if generator:
            self._rng = generator
        else:
            self._rng = torch.Generator(device=self.device)
        self._return_as_np = True

    def reset(
        self, initial_obs_batch: np.ndarray, return_as_np: bool = True
    ) -> Dict[str, torch.Tensor]:
        """Resets the model environment.

        Args:
            initial_obs_batch (np.ndarray): a batch of initial observations. One episode for
                each observation will be run in parallel. Shape must be ``B x D``, where
                ``B`` is batch size, and ``D`` is the observation dimension.
            return_as_np (bool): if ``True``, this method and :meth:`step` will return
                numpy arrays, otherwise it returns torch tensors in the same device as the
                model. Defaults to ``True``.

        Returns:
            (dict(str, tensor)): the model state returned by `self.dynamics_model.reset()`.
        """
        if isinstance(self.dynamics_model, mbrl.models.OneDTransitionRewardModel):
            assert len(initial_obs_batch.shape) == 2  # batch, obs_dim
        with torch.no_grad():
            model_state = self.dynamics_model.reset(
                initial_obs_batch.astype(np.float32), rng=self._rng
            )
        self._return_as_np = return_as_np
        return model_state if model_state is not None else {}

    def step(
        self,
        actions: mbrl.types.TensorType,
        model_state: Dict[str, torch.Tensor],
        sample: bool = False,
    ) -> Tuple[mbrl.types.TensorType, mbrl.types.TensorType, np.ndarray, Dict]:
        """Steps the model environment with the given batch of actions.

        Args:
            actions (torch.Tensor or np.ndarray): the actions for each "episode" to rollout.
                Shape must be ``B x A``, where ``B`` is the batch size (i.e., number of episodes),
                and ``A`` is the action dimension. Note that ``B`` must correspond to the
                batch size used when calling :meth:`reset`. If a np.ndarray is given, it's
                converted to a torch.Tensor and sent to the model device.
            model_state (dict(str, tensor)): the model state as returned by :meth:`reset()`.
            sample (bool): if ``True`` model predictions are stochastic. Defaults to ``False``.

        Returns:
            (tuple): contains the predicted next observation, reward, done flag and metadata.
            The done flag is computed using the termination_fn passed in the constructor.
        """
        assert len(actions.shape) == 2  # batch, action_dim
        with torch.no_grad():
            # if actions is tensor, code assumes it's already on self.device
            if isinstance(actions, np.ndarray):
                actions = torch.from_numpy(actions).to(self.device)
            (
                next_observs,
                pred_rewards,
                pred_terminals,
                next_model_state,
            ) = self.dynamics_model.sample(
                actions,
                model_state,
                deterministic=not sample,
                rng=self._rng,
            )
            rewards = (
                pred_rewards
                if self.reward_fn is None
                else self.reward_fn(actions, next_observs)
            )
            dones = self.termination_fn(actions, next_observs)

            if pred_terminals is not None:
                raise NotImplementedError(
                    "ModelEnv doesn't yet support simulating terminal indicators."
                )

            if self._return_as_np:
                next_observs = next_observs.cpu().numpy()
                rewards = rewards.cpu().numpy()
                dones = dones.cpu().numpy()
            return next_observs, rewards, dones, next_model_state

    def render(self, mode="human"):
        pass

    #TODO: How do we pass env params as the beggingin of these action sequences esp. if they are tensor. Maybe we push tensorization off
    #   to here
    def evaluate_action_sequences(
        self,
        action_sequences: torch.Tensor,
        initial_state: np.ndarray,
        num_particles: int,
    ) -> torch.Tensor:
        """Evaluates a batch of action sequences on the model.

        Args:
            action_sequences (torch.Tensor): a batch of action sequences to evaluate.  Shape must
                be ``B x H x A``, where ``B``, ``H``, and ``A`` represent batch size, horizon,
                and action dimension, respectively.
            initial_state (np.ndarray): the initial state for the trajectories.
            num_particles (int): number of times each action sequence is replicated. The final
                value of the sequence will be the average over its particles values.

        Returns:
            (torch.Tensor): the accumulated reward for each action sequence, averaged over its
            particles.
        """
        with torch.no_grad():
            assert len(action_sequences.shape) == 3
            population_size, horizon, action_dim = action_sequences.shape
            # either 1-D state or 3-D pixel observation
            assert initial_state.ndim in (1, 3)
            tiling_shape = (num_particles * population_size,) + tuple(
                [1] * initial_state.ndim
            )
<<<<<<< HEAD
            initial_obs_batch = np.tile(initial_state, tiling_shape).astype(np.float32)
            model_state = self.reset(initial_obs_batch, return_as_np=False)
            batch_size = initial_obs_batch.shape[0]
            total_rewards = torch.zeros(batch_size, 1).to(self.device)
            terminated = torch.zeros(batch_size, 1, dtype=bool).to(self.device)
            for time_step in range(horizon):
                action_for_step = action_sequences[:, time_step, :]
                action_batch = torch.repeat_interleave(
                    action_for_step, num_particles, dim=0
                )
                _, rewards, dones, model_state = self.step(
                    action_batch, model_state, sample=True
                )
                rewards[terminated] = 0
                terminated |= dones
                total_rewards += rewards

            total_rewards = total_rewards.reshape(-1, num_particles)
            return total_rewards.mean(dim=1)
=======
            _, rewards, dones, _ = self.step(action_batch, sample=True)
            rewards[terminated] = 0
            terminated |= dones
            total_rewards += rewards

        total_rewards = total_rewards.reshape(-1, num_particles)
        return total_rewards.mean(dim=1)

    def evaluate_parameterized_action_sequences(self, action_sequences: torch.Tensor,
        initial_states: torch.Tensor,
        num_particles: int,
        ) -> torch.Tensor :
        assert (
                len(action_sequences.shape) == 3
        )  # population_size, horizon, action_shape
        assert(
            len(initial_states.shape) == 2
        ) #Population_size, shape
        population_size, horizon, action_dim = action_sequences.shape

        #maybe need to flatten the initial states, they expect one state they are getting different one for each in the population
        initial_obs_batch = torch.repeat_interleave(
            initial_states, num_particles, dim=0
        )


        self.reset(initial_obs_batch.numpy(), return_as_np=False)
        batch_size = initial_obs_batch.shape[0]
        total_rewards = torch.zeros(batch_size, 1).to(self.device)
        terminated = torch.zeros(batch_size, 1, dtype=bool).to(self.device)
        for time_step in range(horizon):
            actions_for_step = action_sequences[:, time_step, :]
            action_batch = torch.repeat_interleave(
                actions_for_step, num_particles, dim=0
            )
            _, rewards, dones, _ = self.step(action_batch, sample=True)
            rewards[terminated] = 0
            terminated |= dones
            total_rewards += rewards

        total_rewards = total_rewards.reshape(-1, num_particles)
        return total_rewards.mean(dim=1)

"""
class perfect_model_env(ModelEnv):

    def __init__(
        self,
        env: gym.Env,
        termination_fn: mbrl.types.TermFnType,
        reward_fn: Optional[mbrl.types.RewardFnType] = None,
        generator: Optional[torch.Generator] = None,
    ):
        self.termination_fn = termination_fn
        self.reward_fn = reward_fn
        self.device = model.device

        self.observation_space = env.observation_space
        self.action_space = env.action_space

        if hasattr(env, "exp_param_space"):
            self.exp_param_space = env.exp_param_space

        self._current_obs: torch.Tensor = None
        self._propagation_method: Optional[str] = None
        self._model_indices = None
        if generator:
            self._rng = generator
        else:
            self._rng = torch.Generator(device=self.device)
        self._return_as_np = True
        self._envs = []


    def reset(
        self,
        initial_obs_batch: np.ndarray,
        return_as_np: bool = True,
    ) -> mbrl.types.TensorType:
        Resets the model environment.

        Args:
            initial_obs_batch (np.ndarray): a batch of initial observations. One episode for
                each observation will be run in parallel. Shape must be ``B x D``, where
                ``B`` is batch size, and ``D`` is the observation dimension.
            return_as_np (bool): if ``True``, this method and :meth:`step` will return
                numpy arrays, otherwise it returns torch tensors in the same device as the
                model. Defaults to ``True``.

        Returns:
            (torch.Tensor or np.ndarray): the initial observation in the type indicated
            by ``return_as_np``.
        
        assert len(initial_obs_batch.shape) == 2  # batch, obs_dim

        for i in initial_obs_batch:
            new_env = self.env().reset()
            if hasattr(self, "exp_param_space"):
                new_env.set_exp_params(i[:self.exp_param_space.shape()[0]])
                i = i[self.exp_param_space.shape()[0]:]
            new_env().state =


        self._return_as_np = return_as_np
        if self._return_as_np:
            return self._current_obs.cpu().numpy()
        return self._current_obs

    def step(
        self, actions: mbrl.types.TensorType, sample: bool = False
    ) -> Tuple[mbrl.types.TensorType, mbrl.types.TensorType, np.ndarray, Dict]:
        Steps the model environment with the given batch of actions.

        Args:
            actions (torch.Tensor or np.ndarray): the actions for each "episode" to rollout.
                Shape must be ``B x A``, where ``B`` is the batch size (i.e., number of episodes),
                and ``A`` is the action dimension. Note that ``B`` must correspond to the
                batch size used when calling :meth:`reset`. If a np.ndarray is given, it's
                converted to a torch.Tensor and sent to the model device.
            sample (bool): if ``True`` model predictions are stochastic. Defaults to ``False``.

        Returns:
            (tuple): contains the predicted next observation, reward, done flag and metadata.
            The done flag is computed using the termination_fn passed in the constructor.
        
    """
"""
    def evaluate_action_sequences(
        self,
        action_sequences: torch.Tensor,
        initial_state: np.ndarray,
        num_particles: int,
    ) -> torch.Tensor:


    def evaluate_parameterized_action_sequences(self, action_sequences: torch.Tensor,
        initial_states: torch.Tensor,
        num_particles: int,
        ) -> torch.Tensor :

"""
>>>>>>> 1d42f51d
<|MERGE_RESOLUTION|>--- conflicted
+++ resolved
@@ -145,8 +145,7 @@
     def render(self, mode="human"):
         pass
 
-    #TODO: How do we pass env params as the beggingin of these action sequences esp. if they are tensor. Maybe we push tensorization off
-    #   to here
+    #TODO: THIS FUNCTION WAS OVERWRITTEN BY MERGE
     def evaluate_action_sequences(
         self,
         action_sequences: torch.Tensor,
@@ -175,7 +174,6 @@
             tiling_shape = (num_particles * population_size,) + tuple(
                 [1] * initial_state.ndim
             )
-<<<<<<< HEAD
             initial_obs_batch = np.tile(initial_state, tiling_shape).astype(np.float32)
             model_state = self.reset(initial_obs_batch, return_as_np=False)
             batch_size = initial_obs_batch.shape[0]
@@ -195,14 +193,7 @@
 
             total_rewards = total_rewards.reshape(-1, num_particles)
             return total_rewards.mean(dim=1)
-=======
-            _, rewards, dones, _ = self.step(action_batch, sample=True)
-            rewards[terminated] = 0
-            terminated |= dones
-            total_rewards += rewards
-
-        total_rewards = total_rewards.reshape(-1, num_particles)
-        return total_rewards.mean(dim=1)
+
 
     def evaluate_parameterized_action_sequences(self, action_sequences: torch.Tensor,
         initial_states: torch.Tensor,
@@ -238,103 +229,3 @@
 
         total_rewards = total_rewards.reshape(-1, num_particles)
         return total_rewards.mean(dim=1)
-
-"""
-class perfect_model_env(ModelEnv):
-
-    def __init__(
-        self,
-        env: gym.Env,
-        termination_fn: mbrl.types.TermFnType,
-        reward_fn: Optional[mbrl.types.RewardFnType] = None,
-        generator: Optional[torch.Generator] = None,
-    ):
-        self.termination_fn = termination_fn
-        self.reward_fn = reward_fn
-        self.device = model.device
-
-        self.observation_space = env.observation_space
-        self.action_space = env.action_space
-
-        if hasattr(env, "exp_param_space"):
-            self.exp_param_space = env.exp_param_space
-
-        self._current_obs: torch.Tensor = None
-        self._propagation_method: Optional[str] = None
-        self._model_indices = None
-        if generator:
-            self._rng = generator
-        else:
-            self._rng = torch.Generator(device=self.device)
-        self._return_as_np = True
-        self._envs = []
-
-
-    def reset(
-        self,
-        initial_obs_batch: np.ndarray,
-        return_as_np: bool = True,
-    ) -> mbrl.types.TensorType:
-        Resets the model environment.
-
-        Args:
-            initial_obs_batch (np.ndarray): a batch of initial observations. One episode for
-                each observation will be run in parallel. Shape must be ``B x D``, where
-                ``B`` is batch size, and ``D`` is the observation dimension.
-            return_as_np (bool): if ``True``, this method and :meth:`step` will return
-                numpy arrays, otherwise it returns torch tensors in the same device as the
-                model. Defaults to ``True``.
-
-        Returns:
-            (torch.Tensor or np.ndarray): the initial observation in the type indicated
-            by ``return_as_np``.
-        
-        assert len(initial_obs_batch.shape) == 2  # batch, obs_dim
-
-        for i in initial_obs_batch:
-            new_env = self.env().reset()
-            if hasattr(self, "exp_param_space"):
-                new_env.set_exp_params(i[:self.exp_param_space.shape()[0]])
-                i = i[self.exp_param_space.shape()[0]:]
-            new_env().state =
-
-
-        self._return_as_np = return_as_np
-        if self._return_as_np:
-            return self._current_obs.cpu().numpy()
-        return self._current_obs
-
-    def step(
-        self, actions: mbrl.types.TensorType, sample: bool = False
-    ) -> Tuple[mbrl.types.TensorType, mbrl.types.TensorType, np.ndarray, Dict]:
-        Steps the model environment with the given batch of actions.
-
-        Args:
-            actions (torch.Tensor or np.ndarray): the actions for each "episode" to rollout.
-                Shape must be ``B x A``, where ``B`` is the batch size (i.e., number of episodes),
-                and ``A`` is the action dimension. Note that ``B`` must correspond to the
-                batch size used when calling :meth:`reset`. If a np.ndarray is given, it's
-                converted to a torch.Tensor and sent to the model device.
-            sample (bool): if ``True`` model predictions are stochastic. Defaults to ``False``.
-
-        Returns:
-            (tuple): contains the predicted next observation, reward, done flag and metadata.
-            The done flag is computed using the termination_fn passed in the constructor.
-        
-    """
-"""
-    def evaluate_action_sequences(
-        self,
-        action_sequences: torch.Tensor,
-        initial_state: np.ndarray,
-        num_particles: int,
-    ) -> torch.Tensor:
-
-
-    def evaluate_parameterized_action_sequences(self, action_sequences: torch.Tensor,
-        initial_states: torch.Tensor,
-        num_particles: int,
-        ) -> torch.Tensor :
-
-"""
->>>>>>> 1d42f51d
