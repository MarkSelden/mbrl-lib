--- conflicted
+++ resolved
@@ -140,12 +140,9 @@
             if steps_trial == 0:
                 #Add the reset for the planning of agent bodies in here
     #            print('training model')
-<<<<<<< HEAD
-=======
                 if trial % cfg.gen_len == 0:
                     #save the last model of the generation
                     dynamics_model.save(cwd)
->>>>>>> fb3e5c50
                 dynamics_model.update_normalizer(replay_buffer.get_all())  # update normalizer stats
 
                 dataset_train, dataset_val = replay_buffer.get_iterators(
@@ -170,7 +167,7 @@
             # --- Doing env step using the agent and adding to model dataset ---
             next_obs, reward, done, _ = common_util.morph_step_env_and_add_to_buffer(env, obs, agent, {}, replay_buffer)
 
-            #update_axes(axs, env.render(mode="rgb_array"), ax_text, trial, steps_trial, all_rewards)
+            update_axes(axs, env.render(mode="rgb_array"), ax_text, trial, steps_trial, all_rewards)
 
             obs = next_obs
             total_reward += reward
